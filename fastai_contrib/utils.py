"""
Utility methods for data processing.
"""
import pandas as pd
import numpy as np
import fire
from fastai import F, to_device
import torch
from tqdm import tqdm
import re
import csv
<<<<<<< HEAD
from functools import reduce
from fastai.text.data import TextDataset
from fastai.text.transform import Tokenizer, BaseTokenizer, Vocab, default_rules
from fastai.torch_core import *
from pathlib import Path
=======
import pathlib
import tarfile
from sklearn import model_selection
from sacremoses import MosesTokenizer
from typing import Dict, Tuple, List
>>>>>>> f0e538f6

EOS = '<eos>'
UNK = '<unk>'
PAD = '<pad>'
SEP = '<sep>'  # special separator token for NLI
PAD_TOKEN_ID = 1
IMDB, XNLI, TRN, VAL, TST, EN = 'imdb', 'xnli', 'train', 'val', 'test', 'en'
DATASETS = ['imdb', 'xnli']
XNLI_PATHS = {
    TRN: 'XNLI-MT-1.0/multinli/multinli.train.%s.tsv',
    VAL: 'XNLI-1.0/xnli.dev.tsv',
    TST: 'XNLI-1.0/xnli.test.tsv'
}

number_match_re = re.compile(r'^([0-9]+[,.]?)+$')
number_split_re = re.compile(r'([,.])')

<<<<<<< HEAD
class SentencepieceTokenizer(BaseTokenizer):
    def __init__(self, path:PathOrStr, cache_name:str='tmp'):
        try:
            import sentencepiece as spm  
        except ImportError:
            raise Exception('sentencepiece module is missing: run `pip install sentencepiece`')
        self.tok = spm.SentencePieceProcessor()
        self.tok.Load(str(Path(path) / cache_name / 'm.model'))
    def tokenizer(self, t:str) -> List[str]:
        return self.tok.EncodeAsPieces(t)
    def add_special_cases(self, toks:Collection[str]):
        pass

def get_sentencepiece(path:PathOrStr, dataset:TextDataset, rules:ListRules=None,
                      cache_name:str='tmp', vocab_size:int=30000, 
                      model_type:str='unigram', input_sentence_size:int=1E7, 
                      pad_idx:int=PAD_TOKEN_ID):
    try:
        import sentencepiece as spm  
    except ImportError:
        raise Exception('sentencepiece module is missing: run `pip install sentencepiece`')
    
    path = Path(path)
    os.makedirs(path / cache_name, exist_ok=True)
    rules = rules if rules else default_rules
    
    if not os.path.isfile(path / cache_name / 'm.model') or not os.path.isfile(path / 'itos.pkl'):
        raw_text = reduce(lambda t, rule: rule(t), rules, '\n'.join(dataset.x))
        raw_text_path = path / cache_name / 'all_text.txt'
        with open(raw_text_path, 'w') as f:
            f.write(raw_text)
      
        sp_params = f'--input={raw_text_path} --pad_id={pad_idx} --unk_id=0' \
                    f'--character_coverage=1.0 --bos_id=-1 --eos_id=-1 ' \
                    f'--input_sentence_size={int(input_sentence_size)} ' \
                    f'--model_prefix={path / cache_name / "m"} ' \
                    f'--vocab_size={vocab_size} --model_type={model_type} '
        spm.SentencePieceTrainer.Train(sp_params)
  
        with open(path / cache_name / 'm.vocab', 'r') as f:
            vocab = [line.split('\t')[0] for line in f.readlines()]
            vocab[0] = UNK
            vocab[pad_idx] = PAD
  
        pickle.dump(vocab, open(path / 'itos.pkl', 'wb'))
    
    vocab = Vocab(pickle.load(open(path / 'itos.pkl', 'rb')))
    spt = SentencepieceTokenizer(path, cache_name)
    tokenizer = Tokenizer(tok_func=lambda lang: spt, rules=rules)
    
    return {'tokenizer': tokenizer, 'vocab': vocab}
=======
CLASSES = ['neg', 'pos', 'unsup']


def get_texts(path):
    texts, labels = [],[]
    for idx, label in enumerate(CLASSES):
        for fname in (path/label).glob('*.*'):
            texts.append(fname.open('r', encoding='utf-8').read())
            labels.append(idx)
    return np.array(texts), np.array(labels)


def ensure_paths_exists(*paths):
    error = False
    for path in paths:
        if not path.exists():
            print(f'Error: {path} does not exist.')
            error = True
    if error:
        raise FileNotFoundError("One or more required files cannot be found.")

def prepare_imdb(file_path: str, prepare_lm = False):
    """
    function to extract aclImdb and combine into fastai standard format of labels and then text
    columns

    Args:
        file_path: path to the aclImdb.tgz
        prepare_lm (bool): prepare file for language model finetuning

    Returns:
        None
    """

    file_path = pathlib.Path(file_path)
    dir_path = pathlib.Path(file_path.parent / 'aclImdb').resolve()
    assert tarfile.is_tarfile(file_path), "this is not a valid targz file"

    if not dir_path.exists():
        print(f"Extracting {file_path} to {dir_path}. This may take a long time...")
        tgz_file = tarfile.open(file_path)
        tgz_file.extractall(path=dir_path.parent) # the aclImdb.tgz has aclImdb dir packed
        assert dir_path.exists()
        print(f"Extracted to {dir_path}")

    CLAS_PATH = dir_path.parent
    CLAS_PATH.mkdir(exist_ok=True)

    LM_PATH = dir_path.parent /'imdb_lm'
    LM_PATH.mkdir(exist_ok=True)

    # processing the split files to create train.csv and test.csv in fastai format
    col_names = ['labels', 'text']
    trn_texts, trn_labels = get_texts(dir_path/ 'train')
    val_texts, val_labels = get_texts(dir_path / 'test')
    np.random.seed(42)
    trn_idx = np.random.permutation(len(trn_texts))
    val_idx = np.random.permutation(len(val_texts))
    trn_texts = trn_texts[trn_idx]
    val_texts = val_texts[val_idx]
    trn_labels = trn_labels[trn_idx]
    val_labels = val_labels[val_idx]

    df_trn = pd.DataFrame({'text': trn_texts, 'labels': trn_labels}, columns=col_names)
    df_val = pd.DataFrame({'text': val_texts, 'labels': val_labels}, columns=col_names)
    print(f"df_trn has {len(df_trn)} rows, while df_val has {len(df_val)} rows")
    print(f"Writing them to {CLAS_PATH}")
    df_trn[df_trn['labels'] != 2].to_csv(CLAS_PATH / 'train.csv', header=False, index=False)
    df_val.to_csv(CLAS_PATH / 'test.csv', header=False, index=False)

    (CLAS_PATH / 'classes.txt').open('w', encoding='utf-8').writelines(f'{o}\n' for o in CLASSES)

    if prepare_lm:
        print("Preparing LM data")
        trn_texts, val_texts = model_selection.train_test_split(
            np.concatenate([trn_texts, val_texts]), test_size=0.1)
        print(f"trn_texts has {len(trn_texts)} samples, while val_texts has {len(val_texts)} rows")
        print(f"Writing them to {LM_PATH}")
        df_trn = pd.DataFrame({'text': trn_texts, 'labels': [0] * len(trn_texts)}, columns=col_names)
        df_val = pd.DataFrame({'text': val_texts, 'labels': [0] * len(val_texts)}, columns=col_names)

        df_trn.to_csv(LM_PATH / 'train.csv', header=False, index=False)
        df_val.to_csv(LM_PATH / 'test.csv', header=False, index=False)


def read_imdb(dir_path, lang, split) -> Tuple[List[List[str]], List[str]]:
    """
    Reads IMDb data.
    :param dir_path: the path to the imdb folder
    :param lang: the language (not used here as IMDb is only available in English)
    :param split: the split of the data that should be read (train, test, val)
    :return: a tuple consisting of a list of lists of tokens and a list of labels
    """
    file_path = dir_path / 'train.csv' if split == TRN else dir_path / 'test.csv'
    toks, lbls = [], []
    mt = MosesTokenizer('en')
    print(f'Reading {file_path}...')
    with open(file_path, encoding='utf-8') as f:
        reader = csv.reader(f)
        for row in reader:
            label, text = row
            lbls.append(label)
            raw_tokens = mt.tokenize(text, return_str=True).split(' ') + [EOS]
            tokens = []
            for token in raw_tokens:
                if number_match_re.match(token):
                    tokens += number_split_re.sub(r' @\1@ ', token).split()
                else:
                    tokens.append(token)
            toks.append(tokens)
    return toks, lbls


def read_xnli(dir_path, lang, split) -> Tuple[List[List[str]], List[str]]:
    """
    Reads XNLI data.
    :param dir_path: the path to the xnli folder
    :param lang: the language
    :param split: the split of the data that should be read (train, test, val)
    :return: a tuple consisting of a list of lists of tokens and a list of labels
    """
    file_path = XNLI_PATHS[split]
    if split == TRN:
        file_path = file_path % lang
    elif lang == EN:
        file_name = 'xnli.dev.en.tsv' if split == VAL else 'xnli.test.en.tsv'
        file_path = f'XNLI-MT-1.0/xnli/{file_name}'
    file_path = dir_path / file_path
    toks, lbls = [], []
    print(f'Reading {file_path}...')
    with open(file_path, encoding='utf-8') as f:
        reader = csv.reader(f, delimiter='\t', quoting=csv.QUOTE_NONE)
        for i, row in enumerate(reader):
            if i == 0:  # skip the header
                continue
            # the examples are already tokenized with Moses
            if split == TRN:
                premise, hypo, label = row
            else:
                ex_lang = row[0]
                if ex_lang != lang:
                    continue
                premise, hypo, label = row[-3], row[-2], row[1]
            # TODO add BOS
            premise_toks = premise.split(' ') + [EOS]
            hypo_toks = hypo.split(' ') + [EOS]
            toks.append(premise_toks + [SEP] + hypo_toks)
            lbls.append(label)
    return toks, lbls


def read_clas_data(dir_path, dataset, lang) -> Tuple[Dict[str, List[List[str]]], Dict[str, List[str]]]:
    """
    Read the dataset from the classification datasets and tokenize them.
    :param dir_path: the path to the dataset
    :param dataset: the name of the dataset
    :param lang: the language
    :return: a tuple consisting of:
             1. a dictionary mapping splits to a list of lists of tokens
             2. a dictionary mapping splits to a list of labels
    """
    processors = {
        'imdb': read_imdb,
        'xnli': read_xnli
    }
    processor = processors[dataset]

    toks, lbls = {}, {}
    toks[TRN], lbls[TRN] = processor(dir_path, lang, TRN)
    toks[TST], lbls[TST] = processor(dir_path, lang, TST)

    if dataset == IMDB:
        # for IMDb, we need to split off a separate validation set
        # note that we train and fine-tune ULMFiT on the full training set in the paper
        # to do this, we can just keep the training set the same
        trn_len = int(len(toks[TRN]) * 0.9)
        toks[TRN], toks[VAL] = toks[TRN][:trn_len], toks[TRN][trn_len:]
        lbls[TRN], lbls[VAL] = lbls[TRN][:trn_len], lbls[TRN][trn_len:]
    else:
        toks[VAL], lbls[VAL] = processor(dir_path, lang, VAL)
    return toks, lbls

>>>>>>> f0e538f6

def replace_number(token):
    """Replaces a number and returns a list of one or multiple tokens."""
    if number_match_re.match(token):
        return number_split_re.sub(r' @\1@ ', token)
    return token


def read_file(file_path, outname):
    """Reads a text file and writes it to a .csv."""
    with open(file_path, encoding='utf8') as f:
        text = f.readlines()
    df = pd.DataFrame(
        {'text': np.array(text), 'labels': np.zeros(len(text))},
        columns=['labels', 'text'])
    df.to_csv(file_path.parent / f'{outname}.csv', header=False, index=False)


def read_whitespace_file(filepath):
    """Reads a file and prepares the tokens."""
    tokens = []
    with open(filepath, encoding='utf-8') as f:
        for line in f:
            # newlines are replaced with EOS
            tokens.append(line.split() + [EOS])
    return np.array(tokens)




class DataStump:
    """Placeholder class as LanguageModelLoader requires object with ids attribute."""
    def __init__(self, ids):
        self.ids = ids
        self.loss_func = F.cross_entropy


def validate(model, ids, bptt=2000):
    """
    Return the validation loss and perplexity of a model
    :param model: model to test
    :param ids: data on which to evaluate the model
    :param bptt: bptt for this evaluation (doesn't change the result, only the speed)
    From https://github.com/sgugger/Adam-experiments/blob/master/lm_val_fns.py#L34
    """
    data = TextReader(np.concatenate(ids), bptt)
    model.eval()
    model.reset()
    total_loss, num_examples = 0., 0
    for inputs, targets in tqdm(data):
        outputs, raws, outs = model(to_device(inputs, None))
        p_vocab = F.softmax(outputs, 1)
        for i, pv in enumerate(p_vocab):
            targ_pred = pv[targets[i]]
            total_loss -= torch.log(targ_pred.detach())
        num_examples += len(inputs)
    mean = total_loss / num_examples  # divide by total number of tokens
    return mean, np.exp(mean)


class TextReader():
    """ Returns a language model iterator that iterates through batches that are of length N(bptt,5)
    The first batch returned is always bptt+25; the max possible width.  This is done because of they way that pytorch
    allocates cuda memory in order to prevent multiple buffers from being created as the batch width grows.
    From: https://github.com/sgugger/Adam-experiments/blob/master/lm_val_fns.py#L3
    """
    def __init__(self, nums, bptt, backwards=False):
        self.bptt,self.backwards = bptt,backwards
        self.data = self.batchify(nums)
        self.i,self.iter = 0,0
        self.n = len(self.data)

    def __iter__(self):
        self.i,self.iter = 0,0
        while self.i < self.n-1 and self.iter<len(self):
            res = self.get_batch(self.i, self.bptt)
            self.i += self.bptt
            self.iter += 1
            yield res

    def __len__(self): return self.n // self.bptt

    def batchify(self, data):
        data = np.array(data)[:,None]
        if self.backwards: data=data[::-1]
        return torch.LongTensor(data)

    def get_batch(self, i, seq_len):
        source = self.data
        seq_len = min(seq_len, len(source) - 1 - i)
        return source[i:i+seq_len], source[i+1:i+1+seq_len].view(-1)


if __name__ == "__main__":
    fire.Fire()  # allows using all functions via CLI e.g. python utils.py prepare_imdb aclImdb.tgz<|MERGE_RESOLUTION|>--- conflicted
+++ resolved
@@ -9,19 +9,18 @@
 from tqdm import tqdm
 import re
 import csv
-<<<<<<< HEAD
+
 from functools import reduce
 from fastai.text.data import TextDataset
 from fastai.text.transform import Tokenizer, BaseTokenizer, Vocab, default_rules
 from fastai.torch_core import *
 from pathlib import Path
-=======
+
 import pathlib
 import tarfile
 from sklearn import model_selection
 from sacremoses import MosesTokenizer
 from typing import Dict, Tuple, List
->>>>>>> f0e538f6
 
 EOS = '<eos>'
 UNK = '<unk>'
@@ -36,10 +35,11 @@
     TST: 'XNLI-1.0/xnli.test.tsv'
 }
 
+CLASSES = ['neg', 'pos', 'unsup']
+
 number_match_re = re.compile(r'^([0-9]+[,.]?)+$')
 number_split_re = re.compile(r'([,.])')
 
-<<<<<<< HEAD
 class SentencepieceTokenizer(BaseTokenizer):
     def __init__(self, path:PathOrStr, cache_name:str='tmp'):
         try:
@@ -91,9 +91,6 @@
     tokenizer = Tokenizer(tok_func=lambda lang: spt, rules=rules)
     
     return {'tokenizer': tokenizer, 'vocab': vocab}
-=======
-CLASSES = ['neg', 'pos', 'unsup']
-
 
 def get_texts(path):
     texts, labels = [],[]
@@ -274,8 +271,6 @@
         toks[VAL], lbls[VAL] = processor(dir_path, lang, VAL)
     return toks, lbls
 
->>>>>>> f0e538f6
-
 def replace_number(token):
     """Replaces a number and returns a list of one or multiple tokens."""
     if number_match_re.match(token):
